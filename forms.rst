--- conflicted
+++ resolved
@@ -433,29 +433,17 @@
 
         .. code-block:: html+twig
 
-<<<<<<< HEAD
             {# templates/default/new.html.twig #}
-            {{ form(form, {'attr': {'novalidate': 'novalidate'}}) }}
-
-        .. code-block:: html+php
-
-            <!-- templates/default/new.html.php -->
-            <?php echo $view['form']->form($form, array(
-                'attr' => array('novalidate' => 'novalidate'),
-            )) ?>
-=======
-            {# app/Resources/views/default/new.html.twig #}
             {{ form_start(form, {'attr': {'novalidate': 'novalidate'}}) }}
             {{ form_widget(form) }}
             {{ form_end(form) }}
 
         .. code-block:: html+php
 
-            <!-- app/Resources/views/default/new.html.php -->
+            <!-- templates/default/new.html.php -->
             <?php echo $view['form']->start($form, array('attr' => array('novalidate' => 'novalidate') ?>
             <?php echo $view['form']->widget($form) ?>
             <?php echo $view['form']->end($form) ?>
->>>>>>> baa0e30d
 
 .. index::
    single: Forms; Built-in field types
