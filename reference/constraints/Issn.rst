Issn
====

.. versionadded:: 2.3
    The Issn constraint was introduced in Symfony 2.3.

Validates that a value is a valid
`International Standard Serial Number (ISSN)`_.

+----------------+-----------------------------------------------------------------------+
| Applies to     | :ref:`property or method<validation-property-target>`                 |
+----------------+-----------------------------------------------------------------------+
| Options        | - `message`_                                                          |
|                | - `caseSensitive`_                                                    |
|                | - `requireHyphen`_                                                    |
|                | - `payload`_                                                          |
+----------------+-----------------------------------------------------------------------+
| Class          | :class:`Symfony\\Component\\Validator\\Constraints\\Issn`             |
+----------------+-----------------------------------------------------------------------+
| Validator      | :class:`Symfony\\Component\\Validator\\Constraints\\IssnValidator`    |
+----------------+-----------------------------------------------------------------------+

Basic Usage
-----------

.. configuration-block::

    .. code-block:: php-annotations

        // src/AppBundle/Entity/Journal.php
        namespace AppBundle\Entity;

        use Symfony\Component\Validator\Constraints as Assert;

        class Journal
        {
            /**
             * @Assert\Issn
             */
             protected $issn;
        }

    .. code-block:: yaml

        # src/AppBundle/Resources/config/validation.yml
        AppBundle\Entity\Journal:
            properties:
                issn:
                    - Issn: ~

    .. code-block:: xml

        <!-- src/AppBundle/Resources/config/validation.xml -->
        <?xml version="1.0" encoding="UTF-8" ?>
        <constraint-mapping xmlns="http://symfony.com/schema/dic/constraint-mapping"
            xmlns:xsi="http://www.w3.org/2001/XMLSchema-instance"
            xsi:schemaLocation="http://symfony.com/schema/dic/constraint-mapping http://symfony.com/schema/dic/constraint-mapping/constraint-mapping-1.0.xsd">

            <class name="AppBundle\Entity\Journal">
                <property name="issn">
                    <constraint name="Issn" />
                </property>
            </class>
        </constraint-mapping>

    .. code-block:: php

        // src/AppBundle/Entity/Journal.php
        namespace AppBundle\Entity;

        use Symfony\Component\Validator\Mapping\ClassMetadata;
        use Symfony\Component\Validator\Constraints as Assert;

        class Journal
        {
            public static function loadValidatorMetadata(ClassMetadata $metadata)
            {
                $metadata->addPropertyConstraint('issn', new Assert\Issn());
            }
        }

Options
-------

message
~~~~~~~

**type**: ``String`` default: ``This value is not a valid ISSN.``

The message shown if the given value is not a valid ISSN.

caseSensitive
~~~~~~~~~~~~~

**type**: ``boolean`` default: ``false``

The validator will allow ISSN values to end with a lower case 'x' by default.
When switching this to ``true``, the validator requires an upper case 'X'.

requireHyphen
~~~~~~~~~~~~~

**type**: ``boolean`` default: ``false``

The validator will allow non hyphenated ISSN values by default. When switching
this to ``true``, the validator requires a hyphenated ISSN value.

<<<<<<< HEAD
.. include:: /reference/constraints/_payload-option.rst.inc

.. _`International Standard Serial Number (ISSN)`: http://en.wikipedia.org/wiki/Issn
=======
.. _`International Standard Serial Number (ISSN)`: https://en.wikipedia.org/wiki/Issn
>>>>>>> 1ab571cb
<|MERGE_RESOLUTION|>--- conflicted
+++ resolved
@@ -105,10 +105,6 @@
 The validator will allow non hyphenated ISSN values by default. When switching
 this to ``true``, the validator requires a hyphenated ISSN value.
 
-<<<<<<< HEAD
 .. include:: /reference/constraints/_payload-option.rst.inc
 
-.. _`International Standard Serial Number (ISSN)`: http://en.wikipedia.org/wiki/Issn
-=======
-.. _`International Standard Serial Number (ISSN)`: https://en.wikipedia.org/wiki/Issn
->>>>>>> 1ab571cb
+.. _`International Standard Serial Number (ISSN)`: https://en.wikipedia.org/wiki/Issn