--- conflicted
+++ resolved
@@ -51,23 +51,6 @@
             protected $favoriteColors = array();
        }
 
-<<<<<<< HEAD
-    .. code-block:: xml
-
-        <!-- src/Acme/UserBundle/Resources/config/validation.xml -->
-        <class name="Acme\UserBundle\Entity\User">
-            <property name="favoriteColors">
-                <constraint name="All">         
-                    <option name="constraints">     
-                        <constraint name="NotBlank" />    
-                        <constraint name="Length">      
-                            <option name="min">5</option>  
-                        </constraint>                   
-                    </option>
-                </constraint>
-            </property>
-        </class>
-=======
    .. code-block:: xml
 
        <!-- src/Acme/UserBundle/Resources/config/validation.xml -->
@@ -83,7 +66,6 @@
                </constraint>
            </property>
        </class>
->>>>>>> 509043eb
 
 Now, each entry in the ``favoriteColors`` array will be validated to not
 be blank and to be at least 5 characters long.
